"""Base visitor that implements an identity AST transform.

Subclass TransformVisitor to perform non-trivial transformations.
"""

from typing import List, Dict, cast

from mypy.nodes import (
    MypyFile, Import, Node, ImportAll, ImportFrom, FuncItem, FuncDef,
    OverloadedFuncDef, ClassDef, Decorator, Block, Var, VarDef,
    OperatorAssignmentStmt, ExpressionStmt, AssignmentStmt, ReturnStmt,
    RaiseStmt, AssertStmt, YieldStmt, DelStmt, BreakStmt, ContinueStmt,
    PassStmt, GlobalDecl, WhileStmt, ForStmt, IfStmt, TryStmt, WithStmt,
    CastExpr, ParenExpr, TupleExpr, GeneratorExpr, ListComprehension, ListExpr,
    ConditionalExpr, DictExpr, SetExpr, NameExpr, IntExpr, StrExpr, BytesExpr,
    UnicodeExpr, FloatExpr, CallExpr, SuperExpr, MemberExpr, IndexExpr,
    SliceExpr, OpExpr, UnaryExpr, FuncExpr, TypeApplication, PrintStmt,
    SymbolTable, RefExpr, UndefinedExpr, TypeVarExpr, DucktypeExpr,
<<<<<<< HEAD
    DisjointclassExpr, ComparisonExpr, TempNode, StarExpr
=======
    DisjointclassExpr, ComparisonExpr, TempNode, YieldFromStmt, YieldFromExpr
>>>>>>> 6e72952e
)
from mypy.types import Type, FunctionLike
from mypy.visitor import NodeVisitor


class TransformVisitor(NodeVisitor[Node]):
    """Transform a semantically analyzed AST (or subtree) to an identical copy.

    Use the node() method to transform an AST node.

    Subclass to perform a non-identity transform.

    Notes:

     * Do not duplicate TypeInfo nodes. This would generally not be desirable.
     * Only update some name binding cross-references, but only those that
       refer to Var nodes, not those targeting ClassDef, TypeInfo or FuncDef
       nodes.
     * Types are not transformed, but you can override type() to also perform
       type transformation.

    TODO nested classes and functions have not been tested well enough
    """

    def __init__(self) -> None:
        # There may be multiple references to a Var node. Keep track of
        # Var translations using a dictionary.
        self.var_map = Dict[Var, Var]()

    def visit_mypy_file(self, node: MypyFile) -> Node:
        # NOTE: The 'names' and 'imports' instance variables will be empty!
        new = MypyFile(self.nodes(node.defs), [], node.is_bom)
        new._name = node._name
        new._fullname = node._fullname
        new.path = node.path
        new.names = SymbolTable()
        return new

    def visit_import(self, node: Import) -> Node:
        return Import(node.ids[:])

    def visit_import_from(self, node: ImportFrom) -> Node:
        return ImportFrom(node.id, node.names[:])

    def visit_import_all(self, node: ImportAll) -> Node:
        return ImportAll(node.id)

    def visit_func_def(self, node: FuncDef) -> FuncDef:
        # Note that a FuncDef must be transformed to a FuncDef.
        new = FuncDef(node.name(),
                      [self.visit_var(var) for var in node.args],
                      node.arg_kinds[:],
                      [None] * len(node.init),
                      self.block(node.body),
                      cast(FunctionLike, self.optional_type(node.type)))

        self.copy_function_attributes(new, node)

        new._fullname = node._fullname
        new.is_decorated = node.is_decorated
        new.is_conditional = node.is_conditional
        new.is_abstract = node.is_abstract
        new.is_static = node.is_static
        new.is_class = node.is_class
        new.is_property = node.is_property
        new.original_def = node.original_def
        return new

    def visit_func_expr(self, node: FuncExpr) -> Node:
        new = FuncExpr([self.visit_var(var) for var in node.args],
                       node.arg_kinds[:],
                       [None] * len(node.init),
                       self.block(node.body),
                       cast(FunctionLike, self.optional_type(node.type)))
        self.copy_function_attributes(new, node)
        return new

    def copy_function_attributes(self, new: FuncItem,
                                 original: FuncItem) -> None:
        new.info = original.info
        new.min_args = original.min_args
        new.max_pos = original.max_pos
        new.is_implicit = original.is_implicit
        new.is_overload = original.is_overload
        new.is_generator = original.is_generator
        new.init = self.duplicate_inits(original.init)

    def duplicate_inits(self,
                        inits: List[AssignmentStmt]) -> List[AssignmentStmt]:
        result = List[AssignmentStmt]()
        for init in inits:
            if init:
                result.append(self.duplicate_assignment(init))
            else:
                result.append(None)
        return result

    def visit_overloaded_func_def(self, node: OverloadedFuncDef) -> Node:
        items = [self.visit_decorator(decorator)
                 for decorator in node.items]
        for newitem, olditem in zip(items, node.items):
            newitem.line = olditem.line
        new = OverloadedFuncDef(items)
        new._fullname = node._fullname
        new.type = self.type(node.type)
        new.info = node.info
        return new

    def visit_class_def(self, node: ClassDef) -> Node:
        new = ClassDef(node.name,
                       self.block(node.defs),
                       node.type_vars,
                       self.types(node.base_types),
                       node.metaclass)
        new.fullname = node.fullname
        new.info = node.info
        new.decorators = [decorator.accept(self)
                          for decorator in node.decorators]
        new.is_builtinclass = node.is_builtinclass
        return new

    def visit_var_def(self, node: VarDef) -> Node:
        new = VarDef([self.visit_var(var) for var in node.items],
                     node.is_top_level,
                     self.optional_node(node.init))
        new.kind = node.kind
        return new

    def visit_global_decl(self, node: GlobalDecl) -> Node:
        return GlobalDecl(node.names[:])

    def visit_block(self, node: Block) -> Block:
        return Block(self.nodes(node.body))

    def visit_decorator(self, node: Decorator) -> Decorator:
        # Note that a Decorator must be transformed to a Decorator.
        func = self.visit_func_def(node.func)
        func.line = node.func.line
        new = Decorator(func, self.nodes(node.decorators),
                        self.visit_var(node.var))
        new.is_overload = node.is_overload
        return new

    def visit_var(self, node: Var) -> Var:
        # Note that a Var must be transformed to a Var.
        if node in self.var_map:
            return self.var_map[node]
        new = Var(node.name(), self.optional_type(node.type))
        new.line = node.line
        new._fullname = node._fullname
        new.info = node.info
        new.is_self = node.is_self
        new.is_ready = node.is_ready
        new.is_initialized_in_class = node.is_initialized_in_class
        new.is_staticmethod = node.is_staticmethod
        new.is_classmethod = node.is_classmethod
        new.is_property = node.is_property
        new.set_line(node.line)
        self.var_map[node] = new
        return new

    def visit_expression_stmt(self, node: ExpressionStmt) -> Node:
        return ExpressionStmt(self.node(node.expr))

    def visit_assignment_stmt(self, node: AssignmentStmt) -> Node:
        return self.duplicate_assignment(node)

    def duplicate_assignment(self, node: AssignmentStmt) -> AssignmentStmt:
        new = AssignmentStmt(self.nodes(node.lvalues),
                             self.node(node.rvalue),
                             self.optional_type(node.type))
        new.line = node.line
        return new

    def visit_operator_assignment_stmt(self,
                                       node: OperatorAssignmentStmt) -> Node:
        return OperatorAssignmentStmt(node.op,
                                      self.node(node.lvalue),
                                      self.node(node.rvalue))

    def visit_while_stmt(self, node: WhileStmt) -> Node:
        return WhileStmt(self.node(node.expr),
                         self.block(node.body),
                         self.optional_block(node.else_body))

    def visit_for_stmt(self, node: ForStmt) -> Node:
        return ForStmt(self.node(node.index),
                       self.node(node.expr),
                       self.block(node.body),
                       self.optional_block(node.else_body))

    def visit_return_stmt(self, node: ReturnStmt) -> Node:
        return ReturnStmt(self.optional_node(node.expr))

    def visit_assert_stmt(self, node: AssertStmt) -> Node:
        return AssertStmt(self.node(node.expr))

    def visit_yield_stmt(self, node: YieldStmt) -> Node:
        return YieldStmt(self.node(node.expr))

    def visit_yield_from_stmt(self, node: YieldFromStmt) -> Node:
        return YieldFromStmt(self.node(node.expr))

    def visit_del_stmt(self, node: DelStmt) -> Node:
        return DelStmt(self.node(node.expr))

    def visit_if_stmt(self, node: IfStmt) -> Node:
        return IfStmt(self.nodes(node.expr),
                      self.blocks(node.body),
                      self.optional_block(node.else_body))

    def visit_break_stmt(self, node: BreakStmt) -> Node:
        return BreakStmt()

    def visit_continue_stmt(self, node: ContinueStmt) -> Node:
        return ContinueStmt()

    def visit_pass_stmt(self, node: PassStmt) -> Node:
        return PassStmt()

    def visit_raise_stmt(self, node: RaiseStmt) -> Node:
        return RaiseStmt(self.optional_node(node.expr),
                         self.optional_node(node.from_expr))

    def visit_try_stmt(self, node: TryStmt) -> Node:
        return TryStmt(self.block(node.body),
                       self.optional_names(node.vars),
                       self.optional_nodes(node.types),
                       self.blocks(node.handlers),
                       self.optional_block(node.else_body),
                       self.optional_block(node.finally_body))

    def visit_with_stmt(self, node: WithStmt) -> Node:
        return WithStmt(self.nodes(node.expr),
                        self.optional_names(node.name),
                        self.block(node.body))

    def visit_print_stmt(self, node: PrintStmt) -> Node:
        return PrintStmt(self.nodes(node.args),
                         node.newline)

    def visit_star_expr(self, node: StarExpr) -> Node:
        return StarExpr(node.expr)

    def visit_int_expr(self, node: IntExpr) -> Node:
        return IntExpr(node.value)

    def visit_str_expr(self, node: StrExpr) -> Node:
        return StrExpr(node.value)

    def visit_bytes_expr(self, node: BytesExpr) -> Node:
        return BytesExpr(node.value)

    def visit_unicode_expr(self, node: UnicodeExpr) -> Node:
        return UnicodeExpr(node.value)

    def visit_float_expr(self, node: FloatExpr) -> Node:
        return FloatExpr(node.value)

    def visit_paren_expr(self, node: ParenExpr) -> Node:
        return ParenExpr(self.node(node.expr))

    def visit_name_expr(self, node: NameExpr) -> Node:
        return self.duplicate_name(node)

    def duplicate_name(self, node: NameExpr) -> NameExpr:
        # This method is used when the transform result must be a NameExpr.
        # visit_name_expr() is used when there is no such restriction.
        new = NameExpr(node.name)
        new.info = node.info
        self.copy_ref(new, node)
        return new

    def visit_member_expr(self, node: MemberExpr) -> Node:
        member = MemberExpr(self.node(node.expr),
                            node.name)
        if node.def_var:
            member.def_var = self.visit_var(node.def_var)
        self.copy_ref(member, node)
        return member

    def copy_ref(self, new: RefExpr, original: RefExpr) -> None:
        new.kind = original.kind
        new.fullname = original.fullname
        target = original.node
        if isinstance(target, Var):
            target = self.visit_var(target)
        new.node = target
        new.is_def = original.is_def

    def visit_yield_from_expr(self, node: YieldFromExpr) -> Node:
        return YieldFromExpr(self.node(node.expr))

    def visit_call_expr(self, node: CallExpr) -> Node:
        return CallExpr(self.node(node.callee),
                        self.nodes(node.args),
                        node.arg_kinds[:],
                        node.arg_names[:],
                        self.optional_node(node.analyzed))

    def visit_op_expr(self, node: OpExpr) -> Node:
        new = OpExpr(node.op, self.node(node.left), self.node(node.right))
        new.method_type = self.optional_type(node.method_type)
        return new

    def visit_comparison_expr(self, node: ComparisonExpr) -> Node:
        new = ComparisonExpr(node.operators, self.nodes(node.operands))
        new.method_types = [self.optional_type(t) for t in node.method_types]
        return new

    def visit_cast_expr(self, node: CastExpr) -> Node:
        return CastExpr(self.node(node.expr),
                        self.type(node.type))

    def visit_super_expr(self, node: SuperExpr) -> Node:
        new = SuperExpr(node.name)
        new.info = node.info
        return new

    def visit_unary_expr(self, node: UnaryExpr) -> Node:
        new = UnaryExpr(node.op, self.node(node.expr))
        new.method_type = self.optional_type(node.method_type)
        return new

    def visit_list_expr(self, node: ListExpr) -> Node:
        return ListExpr(self.nodes(node.items))

    def visit_dict_expr(self, node: DictExpr) -> Node:
        return DictExpr([(self.node(key), self.node(value))
                         for key, value in node.items])

    def visit_tuple_expr(self, node: TupleExpr) -> Node:
        return TupleExpr(self.nodes(node.items))

    def visit_set_expr(self, node: SetExpr) -> Node:
        return SetExpr(self.nodes(node.items))

    def visit_index_expr(self, node: IndexExpr) -> Node:
        new = IndexExpr(self.node(node.base), self.node(node.index))
        if node.method_type:
            new.method_type = self.type(node.method_type)
        if node.analyzed:
            new.analyzed = self.visit_type_application(node.analyzed)
            new.analyzed.set_line(node.analyzed.line)
        return new

    def visit_undefined_expr(self, node: UndefinedExpr) -> Node:
        return UndefinedExpr(self.type(node.type))

    def visit_type_application(self, node: TypeApplication) -> TypeApplication:
        return TypeApplication(self.node(node.expr),
                               self.types(node.types))

    def visit_list_comprehension(self, node: ListComprehension) -> Node:
        generator = self.duplicate_generator(node.generator)
        generator.set_line(node.generator.line)
        return ListComprehension(generator)

    def visit_generator_expr(self, node: GeneratorExpr) -> Node:
        return self.duplicate_generator(node)

    def duplicate_generator(self, node: GeneratorExpr) -> GeneratorExpr:
        return GeneratorExpr(self.node(node.left_expr),
                             [self.node(index) for index in node.indices],
                             [self.node(s) for s in node.sequences],
                             [[self.node(cond) for cond in conditions]
                              for conditions in node.condlists])

    def visit_slice_expr(self, node: SliceExpr) -> Node:
        return SliceExpr(self.optional_node(node.begin_index),
                         self.optional_node(node.end_index),
                         self.optional_node(node.stride))

    def visit_conditional_expr(self, node: ConditionalExpr) -> Node:
        return ConditionalExpr(self.node(node.cond),
                               self.node(node.if_expr),
                               self.node(node.else_expr))

    def visit_type_var_expr(self, node: TypeVarExpr) -> Node:
        return TypeVarExpr(node.name(), node.fullname(),
                           self.types(node.values))

    def visit_ducktype_expr(self, node: DucktypeExpr) -> Node:
        return DucktypeExpr(node.type)

    def visit_disjointclass_expr(self, node: DisjointclassExpr) -> Node:
        return DisjointclassExpr(node.cls)

    def visit_temp_node(self, node: TempNode) -> Node:
        return TempNode(self.type(node.type))

    def node(self, node: Node) -> Node:
        new = node.accept(self)
        new.set_line(node.line)
        return new

    # Helpers
    #
    # All the node helpers also propagate line numbers.

    def optional_node(self, node: Node) -> Node:
        if node:
            return self.node(node)
        else:
            return None

    def block(self, block: Block) -> Block:
        new = self.visit_block(block)
        new.line = block.line
        return new

    def optional_block(self, block: Block) -> Block:
        if block:
            return self.block(block)
        else:
            return None

    def nodes(self, nodes: List[Node]) -> List[Node]:
        return [self.node(node) for node in nodes]

    def optional_nodes(self, nodes: List[Node]) -> List[Node]:
        return [self.optional_node(node) for node in nodes]

    def blocks(self, blocks: List[Block]) -> List[Block]:
        return [self.block(block) for block in blocks]

    def names(self, names: List[NameExpr]) -> List[NameExpr]:
        return [self.duplicate_name(name) for name in names]

    def optional_names(self, names: List[NameExpr]) -> List[NameExpr]:
        result = List[NameExpr]()
        for name in names:
            if name:
                result.append(self.duplicate_name(name))
            else:
                result.append(None)
        return result

    def type(self, type: Type) -> Type:
        # Override this method to transform types.
        return type

    def optional_type(self, type: Type) -> Type:
        if type:
            return self.type(type)
        else:
            return None

    def types(self, types: List[Type]) -> List[Type]:
        return [self.type(type) for type in types]

    def optional_types(self, types: List[Type]) -> List[Type]:
        return [self.optional_type(type) for type in types]<|MERGE_RESOLUTION|>--- conflicted
+++ resolved
@@ -16,11 +16,8 @@
     UnicodeExpr, FloatExpr, CallExpr, SuperExpr, MemberExpr, IndexExpr,
     SliceExpr, OpExpr, UnaryExpr, FuncExpr, TypeApplication, PrintStmt,
     SymbolTable, RefExpr, UndefinedExpr, TypeVarExpr, DucktypeExpr,
-<<<<<<< HEAD
-    DisjointclassExpr, ComparisonExpr, TempNode, StarExpr
-=======
-    DisjointclassExpr, ComparisonExpr, TempNode, YieldFromStmt, YieldFromExpr
->>>>>>> 6e72952e
+    DisjointclassExpr, ComparisonExpr, TempNode, StarExpr, YieldFromStmt,
+    YieldFromExpr
 )
 from mypy.types import Type, FunctionLike
 from mypy.visitor import NodeVisitor
